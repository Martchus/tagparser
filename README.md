# Tag Parser
C++ library for reading and writing MP4 (iTunes), ID3, Vorbis and Matroska tags.

## Supported formats
The tag library can read and write the following tag formats:
- iTunes-style MP4 tags (MP4-DASH is supported)
- ID3v1 and ID3v2 tags
- Vorbis comments (cover art via "METADATA_BLOCK_PICTURE" is supported)
- Matroska/WebM tags and attachments

## File layout options
### Tag position
The library allows you to choose whether tags should be placed at the beginning or at
the end of an MP4/Matroska file.

### Padding
Padding allows adding additional tag information without rewriting the entire file
or appending the tag. Usage of padding can be configured:
- minimum/maximum padding: The file is rewritten if the padding would fall below/exceed the specifed limits.
- preferred padding: If the file needs to be rewritten the preferred padding is used.
<<<<<<< HEAD
=======

>>>>>>> c6afe5b0
However, it is also possible to force rewriting the entire file.

## Additional features
The library can also display technical information such as the ID, format, language, bitrate,
duration, size, timestamps, sampling frequency, FPS and other information of the tracks.

It also allows to inspect and validate the element structure of MP4 and Matroska files.

## Usage
<<<<<<< HEAD
For examples check out the CLI interface of my Tag Editor (which is also on Git).
=======
For examples check out the command line interface of my Tag Editor (which is also on Git).
>>>>>>> c6afe5b0

## Build instructions
The tagparser library depends on c++utilities and is built in the same way.
It also depends on zlib.

## TODO
- Support more tag formats (EXIF, PDF metadata, ...).
- Do tests with Matroska files which have multiple segments.<|MERGE_RESOLUTION|>--- conflicted
+++ resolved
@@ -18,10 +18,7 @@
 or appending the tag. Usage of padding can be configured:
 - minimum/maximum padding: The file is rewritten if the padding would fall below/exceed the specifed limits.
 - preferred padding: If the file needs to be rewritten the preferred padding is used.
-<<<<<<< HEAD
-=======
 
->>>>>>> c6afe5b0
 However, it is also possible to force rewriting the entire file.
 
 ## Additional features
@@ -31,11 +28,7 @@
 It also allows to inspect and validate the element structure of MP4 and Matroska files.
 
 ## Usage
-<<<<<<< HEAD
-For examples check out the CLI interface of my Tag Editor (which is also on Git).
-=======
 For examples check out the command line interface of my Tag Editor (which is also on Git).
->>>>>>> c6afe5b0
 
 ## Build instructions
 The tagparser library depends on c++utilities and is built in the same way.
